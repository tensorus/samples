--- conflicted
+++ resolved
@@ -50,15 +50,11 @@
 
 ### 4. MCP Endpoint Demo
 
-<<<<<<< HEAD
-*   **Description:** A Streamlit UI that lets you interact with the Tensorus MCP server through the `TensorusMCPClient`. It demonstrates creating datasets, ingesting tensors and fetching records using the official MCP endpoints.
-*   **How to Run:** See ➡️ **[README.md](MCP_endpoint_demo/README.md)**
-=======
 *   **Description:** A small Streamlit page that interacts with the official
     Tensorus MCP server. It demonstrates basic dataset and tensor operations
     using the `TensorusMCPClient`.
 *   **How to Run:** See ➡️ **[README_MCP_endpoint_demo.md](README_MCP_endpoint_demo.md)**
->>>>>>> 87b84fe3
+
 
 
 ---
